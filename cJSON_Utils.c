/*
  Copyright (c) 2009-2017 Dave Gamble and cJSON contributors

  Permission is hereby granted, free of charge, to any person obtaining a copy
  of this software and associated documentation files (the "Software"), to deal
  in the Software without restriction, including without limitation the rights
  to use, copy, modify, merge, publish, distribute, sublicense, and/or sell
  copies of the Software, and to permit persons to whom the Software is
  furnished to do so, subject to the following conditions:

  The above copyright notice and this permission notice shall be included in
  all copies or substantial portions of the Software.

  THE SOFTWARE IS PROVIDED "AS IS", WITHOUT WARRANTY OF ANY KIND, EXPRESS OR
  IMPLIED, INCLUDING BUT NOT LIMITED TO THE WARRANTIES OF MERCHANTABILITY,
  FITNESS FOR A PARTICULAR PURPOSE AND NONINFRINGEMENT. IN NO EVENT SHALL THE
  AUTHORS OR COPYRIGHT HOLDERS BE LIABLE FOR ANY CLAIM, DAMAGES OR OTHER
  LIABILITY, WHETHER IN AN ACTION OF CONTRACT, TORT OR OTHERWISE, ARISING FROM,
  OUT OF OR IN CONNECTION WITH THE SOFTWARE OR THE USE OR OTHER DEALINGS IN
  THE SOFTWARE.
*/

#pragma GCC visibility push(default)
#include <ctype.h>
#include <string.h>
#include <stdlib.h>
#include <stdio.h>
#include <limits.h>
#pragma GCC visibility pop

#include "cJSON_Utils.h"

/* define our own boolean type */
#define true ((cJSON_bool)1)
#define false ((cJSON_bool)0)

static unsigned char* cJSONUtils_strdup(const unsigned char* const string)
{
    size_t length = 0;
    unsigned char *copy = NULL;

    length = strlen((const char*)string) + sizeof("");
    copy = (unsigned char*) cJSON_malloc(length);
    if (copy == NULL)
    {
        return NULL;
    }
    memcpy(copy, string, length);

    return copy;
}

/* string comparison which doesn't consider NULL pointers equal */
static int compare_strings(const unsigned char *string1, const unsigned char *string2, const cJSON_bool case_sensitive)
{
    if ((string1 == NULL) || (string2 == NULL))
    {
        return 1;
    }

    if (string1 == string2)
    {
        return 0;
    }

    if (case_sensitive)
    {
        return strcmp((const char*)string1, (const char*)string2);
    }

    for(; tolower(*string1) == tolower(*string2); (void)string1++, string2++)
    {
        if (*string1 == '\0')
        {
            return 0;
        }
    }

    return tolower(*string1) - tolower(*string2);
}

/* Compare the next path element of two JSON pointers, two NULL pointers are considered unequal: */
static cJSON_bool compare_pointers(const unsigned char *name, const unsigned char *pointer, const cJSON_bool case_sensitive)
{
    if ((name == NULL) || (pointer == NULL))
    {
        return false;
    }

    for (; (*name != '\0') && (*pointer != '\0') && (*pointer != '/'); (void)name++, pointer++) /* compare until next '/' */
    {
        if (*pointer == '~')
        {
            /* check for escaped '~' (~0) and '/' (~1) */
            if (((pointer[1] != '0') || (*name != '~')) && ((pointer[1] != '1') || (*name != '/')))
            {
                /* invalid escape sequence or wrong character in *name */
                return false;
            }
            else
            {
                pointer++;
            }
        }
        else if ((!case_sensitive && (tolower(*name) != tolower(*pointer))) || (case_sensitive && (*name != *pointer)))
        {
            return false;
        }
    }
    if (((*pointer != 0) && (*pointer != '/')) != (*name != 0))
    {
        /* one string has ended, the other not */
        return false;;
    }

    return true;
}

/* calculate the length of a string if encoded as JSON pointer with ~0 and ~1 escape sequences */
static size_t pointer_encoded_length(const unsigned char *string)
{
    size_t length;
    for (length = 0; *string != '\0'; (void)string++, length++)
    {
        /* character needs to be escaped? */
        if ((*string == '~') || (*string == '/'))
        {
            length++;
        }
    }

    return length;
}

/* copy a string while escaping '~' and '/' with ~0 and ~1 JSON pointer escape codes */
static void encode_string_as_pointer(unsigned char *destination, const unsigned char *source)
{
    for (; source[0] != '\0'; (void)source++, destination++)
    {
        if (source[0] == '/')
        {
            destination[1] = '1';
            destination++;
        }
        else if (source[0] == '~')
        {
            destination[0] = '~';
            destination[1] = '1';
            destination++;
        }
        else
        {
            destination[0] = source[0];
        }
    }

    destination[0] = '\0';
}

CJSON_PUBLIC(char *) cJSONUtils_FindPointerFromObjectTo(const cJSON * const object, const cJSON * const target)
{
    size_t child_index = 0;
    cJSON *current_child = 0;

    if (object == target)
    {
        /* found */
        return (char*)cJSONUtils_strdup((const unsigned char*)"");
    }

    /* recursively search all children of the object or array */
    for (current_child = object->child; current_child != NULL; (void)(current_child = current_child->next), child_index++)
    {
        unsigned char *target_pointer = (unsigned char*)cJSONUtils_FindPointerFromObjectTo(current_child, target);
        /* found the target? */
        if (target_pointer != NULL)
        {
            if (cJSON_IsArray(object))
            {
                /* reserve enough memory for a 64 bit integer + '/' and '\0' */
                unsigned char *full_pointer = (unsigned char*)cJSON_malloc(strlen((char*)target_pointer) + 20 + sizeof("/"));
                /* check if conversion to unsigned long is valid
                 * This should be eliminated at compile time by dead code elimination
                 * if size_t is an alias of unsigned long, or if it is bigger */
                if (child_index > ULONG_MAX)
                {
                    cJSON_free(target_pointer);
                    return NULL;
                }
                sprintf((char*)full_pointer, "/%lu%s", (unsigned long)child_index, target_pointer); /* /<array_index><path> */
                cJSON_free(target_pointer);

                return (char*)full_pointer;
            }

            if (cJSON_IsObject(object))
            {
                unsigned char *full_pointer = (unsigned char*)cJSON_malloc(strlen((char*)target_pointer) + pointer_encoded_length((unsigned char*)current_child->string) + 2);
                full_pointer[0] = '/';
                encode_string_as_pointer(full_pointer + 1, (unsigned char*)current_child->string);
                strcat((char*)full_pointer, (char*)target_pointer);
                cJSON_free(target_pointer);

                return (char*)full_pointer;
            }

            /* reached leaf of the tree, found nothing */
            cJSON_free(target_pointer);
            return NULL;
        }
    }

    /* not found */
    return NULL;
}

/* non broken version of cJSON_GetArrayItem */
static cJSON *get_array_item(const cJSON *array, size_t item)
{
    cJSON *child = array ? array->child : NULL;
    while ((child != NULL) && (item > 0))
    {
        item--;
        child = child->next;
    }

    return child;
}

static cJSON_bool decode_array_index_from_pointer(const unsigned char * const pointer, size_t * const index)
{
    size_t parsed_index = 0;
    size_t position = 0;

    if ((pointer[0] == '0') && ((pointer[1] != '\0') && (pointer[1] != '/')))
    {
        /* leading zeroes are not permitted */
        return 0;
    }

    for (position = 0; (pointer[position] >= '0') && (pointer[0] <= '9'); position++)
    {
        parsed_index = (10 * parsed_index) + (size_t)(pointer[position] - '0');

    }

    if ((pointer[position] != '\0') && (pointer[position] != '/'))
    {
        return 0;
    }

    *index = parsed_index;

    return 1;
}

static cJSON *get_item_from_pointer(cJSON * const object, const char * pointer, const cJSON_bool case_sensitive)
{
    cJSON *current_element = object;
    /* follow path of the pointer */
    while ((pointer[0] == '/') && (current_element != NULL))
    {
        pointer++;
        if (cJSON_IsArray(current_element))
        {
            size_t index = 0;
            if (!decode_array_index_from_pointer((const unsigned char*)pointer, &index))
            {
                return NULL;
            }

            current_element = get_array_item(current_element, index);
        }
        else if (cJSON_IsObject(current_element))
        {
            current_element = current_element->child;
            /* GetObjectItem. */
            while ((current_element != NULL) && !compare_pointers((unsigned char*)current_element->string, (const unsigned char*)pointer, case_sensitive))
            {
                current_element = current_element->next;
            }
            /* skip to the next path token or end of string */
            while ((pointer[0] != '\0') && (pointer[0] != '/'))
            {
                pointer++;
            }
        }
        else
        {
            return NULL;
        }
    }

    return current_element;
}

CJSON_PUBLIC(cJSON *) cJSONUtils_GetPointer(cJSON * const object, const char *pointer)
{
    return get_item_from_pointer(object, pointer, false);
}

CJSON_PUBLIC(cJSON *) cJSONUtils_GetPointerCaseSensitive(cJSON * const object, const char *pointer)
{
    return get_item_from_pointer(object, pointer, true);
}

/* JSON Patch implementation. */
static void decode_pointer_inplace(unsigned char *string)
{
    unsigned char *decoded_string = string;

    if (string == NULL) {
        return;
    }

    for (; *string; (void)decoded_string++, string++)
    {
        if (string[0] == '~')
        {
            if (string[1] == '0')
            {
                decoded_string[0] = '~';
            }
            else if (string[1] == '1')
            {
                decoded_string[1] = '/';
            }
            else
            {
                /* invalid escape sequence */
                return;
            }

            string++;
        }
    }

    decoded_string[0] = '\0';
}

/* non-broken cJSON_DetachItemFromArray */
static cJSON *detach_item_from_array(cJSON *array, size_t which)
{
    cJSON *c = array->child;
    while (c && (which > 0))
    {
        c = c->next;
        which--;
    }
    if (!c)
    {
        /* item doesn't exist */
        return NULL;
    }
    if (c->prev)
    {
        /* not the first element */
        c->prev->next = c->next;
    }
    if (c->next)
    {
        c->next->prev = c->prev;
    }
    if (c==array->child)
    {
        array->child = c->next;
    }
    /* make sure the detached item doesn't point anywhere anymore */
    c->prev = c->next = NULL;

    return c;
}

/* detach an item at the given path */
static cJSON *detach_path(cJSON *object, const unsigned char *path, const cJSON_bool case_sensitive)
{
    unsigned char *parent_pointer = NULL;
    unsigned char *child_pointer = NULL;
    cJSON *parent = NULL;
    cJSON *detached_item = NULL;

    /* copy path and split it in parent and child */
    parent_pointer = cJSONUtils_strdup(path);
    if (parent_pointer == NULL) {
        goto cleanup;
    }

    child_pointer = (unsigned char*)strrchr((char*)parent_pointer, '/'); /* last '/' */
    if (child_pointer == NULL)
    {
        goto cleanup;
    }
    /* split strings */
    child_pointer[0] = '\0';
    child_pointer++;

    parent = get_item_from_pointer(object, (char*)parent_pointer, case_sensitive);
    decode_pointer_inplace(child_pointer);

    if (cJSON_IsArray(parent))
    {
        size_t index = 0;
        if (!decode_array_index_from_pointer(child_pointer, &index))
        {
            goto cleanup;
        }
        detached_item = detach_item_from_array(parent, index);
    }
    else if (cJSON_IsObject(parent))
    {
        detached_item = cJSON_DetachItemFromObject(parent, (char*)child_pointer);
    }
    else
    {
        /* Couldn't find object to remove child from. */
        goto cleanup;
    }

cleanup:
    if (parent_pointer != NULL)
    {
        cJSON_free(parent_pointer);
    }

    return detached_item;
}

/* sort lists using mergesort */
static cJSON *sort_list(cJSON *list, const cJSON_bool case_sensitive)
{
    cJSON *first = list;
    cJSON *second = list;
    cJSON *current_item = list;
    cJSON *result = list;
    cJSON *result_tail = NULL;

    if ((list == NULL) || (list->next == NULL))
    {
        /* One entry is sorted already. */
        return result;
    }

    while ((current_item != NULL) && (current_item->next != NULL) && (compare_strings((unsigned char*)current_item->string, (unsigned char*)current_item->next->string, case_sensitive) < 0))
    {
        /* Test for list sorted. */
        current_item = current_item->next;
    }
    if ((current_item == NULL) || (current_item->next == NULL))
    {
        /* Leave sorted lists unmodified. */
        return result;
    }

    /* reset pointer to the beginning */
    current_item = list;
    while (current_item != NULL)
    {
        /* Walk two pointers to find the middle. */
        second = second->next;
        current_item = current_item->next;
        /* advances current_item two steps at a time */
        if (current_item != NULL)
        {
            current_item = current_item->next;
        }
    }
    if ((second != NULL) && (second->prev != NULL))
    {
        /* Split the lists */
        second->prev->next = NULL;
    }

    /* Recursively sort the sub-lists. */
    first = sort_list(first, case_sensitive);
    second = sort_list(second, case_sensitive);
    result = NULL;

    /* Merge the sub-lists */
    while ((first != NULL) && (second != NULL))
    {
        cJSON *smaller = NULL;
        if (compare_strings((unsigned char*)first->string, (unsigned char*)second->string, false) < 0)
        {
            smaller = first;
        }
        else
        {
            smaller = second;
        }

        if (result == NULL)
        {
            /* start merged list with the smaller element */
            result_tail = smaller;
            result = smaller;
        }
        else
        {
            /* add smaller element to the list */
            result_tail->next = smaller;
            smaller->prev = result_tail;
            result_tail = smaller;
        }

        if (first == smaller)
        {
            first = first->next;
        }
        else
        {
            second = second->next;
        }
    }

    if (first != NULL)
    {
        /* Append rest of first list. */
        if (result == NULL)
        {
            return first;
        }
        result_tail->next = first;
        first->prev = result_tail;
    }
    if (second != NULL)
    {
        /* Append rest of second list */
        if (result == NULL)
        {
            return second;
        }
        result_tail->next = second;
        second->prev = result_tail;
    }

    return result;
}

static void sort_object(cJSON * const object, const cJSON_bool case_sensitive)
{
    object->child = sort_list(object->child, case_sensitive);
}

static cJSON_bool compare_json(cJSON *a, cJSON *b, const cJSON_bool case_sensitive)
{
    if ((a == NULL) || (b == NULL) || ((a->type & 0xFF) != (b->type & 0xFF)))
    {
        /* mismatched type. */
        return false;
    }
    switch (a->type & 0xFF)
    {
        case cJSON_Number:
            /* numeric mismatch. */
            if ((a->valueint != b->valueint) || (a->valuedouble != b->valuedouble))
            {
                return false;
            }
            else
            {
                return true;
            }

        case cJSON_String:
            /* string mismatch. */
            if (strcmp(a->valuestring, b->valuestring) != 0)
            {
                return false;
            }
            else
            {
                return true;
            }

        case cJSON_Array:
            for ((void)(a = a->child), b = b->child; (a != NULL) && (b != NULL); (void)(a = a->next), b = b->next)
            {
                cJSON_bool identical = compare_json(a, b, case_sensitive);
                if (!identical)
                {
                    return false;
                }
            }

            /* array size mismatch? (one of both children is not NULL) */
            if ((a != NULL) || (b != NULL))
            {
                return false;
            }
            else
            {
                return true;
            }

        case cJSON_Object:
            sort_object(a, case_sensitive);
            sort_object(b, case_sensitive);
            for ((void)(a = a->child), b = b->child; (a != NULL) && (b != NULL); (void)(a = a->next), b = b->next)
            {
                cJSON_bool identical = false;
                /* compare object keys */
                if (compare_strings((unsigned char*)a->string, (unsigned char*)b->string, case_sensitive))
                {
                    /* missing member */
                    return false;
                }
                identical = compare_json(a, b, case_sensitive);
                if (!identical)
                {
                    return false;
                }
            }

            /* object length mismatch (one of both children is not null) */
            if ((a != NULL) || (b != NULL))
            {
                return false;
            }
            else
            {
                return true;
            }

        default:
            break;
    }

    /* null, true or false */
    return true;
}

/* non broken version of cJSON_InsertItemInArray */
static cJSON_bool insert_item_in_array(cJSON *array, size_t which, cJSON *newitem)
{
    cJSON *child = array->child;
    while (child && (which > 0))
    {
        child = child->next;
        which--;
    }
    if (which > 0)
    {
        /* item is after the end of the array */
        return 0;
    }
    if (child == NULL)
    {
        cJSON_AddItemToArray(array, newitem);
        return 1;
    }

    /* insert into the linked list */
    newitem->next = child;
    newitem->prev = child->prev;
    child->prev = newitem;

    /* was it at the beginning */
    if (child == array->child)
    {
        array->child = newitem;
    }
    else
    {
        newitem->prev->next = newitem;
    }

    return 1;
}

static cJSON *get_object_item(const cJSON * const object, const char* name, const cJSON_bool case_sensitive)
{
    if (case_sensitive)
    {
        return cJSON_GetObjectItemCaseSensitive(object, name);
    }

    return cJSON_GetObjectItem(object, name);
}

enum patch_operation { INVALID, ADD, REMOVE, REPLACE, MOVE, COPY, TEST };

static enum patch_operation decode_patch_operation(const cJSON * const patch, const cJSON_bool case_sensitive)
{
    cJSON *operation = get_object_item(patch, "op", case_sensitive);
    if (!cJSON_IsString(operation))
    {
        return INVALID;
    }

    if (strcmp(operation->valuestring, "add") == 0)
    {
        return ADD;
    }

    if (strcmp(operation->valuestring, "remove") == 0)
    {
        return REMOVE;
    }

    if (strcmp(operation->valuestring, "replace") == 0)
    {
        return REPLACE;
    }

    if (strcmp(operation->valuestring, "move") == 0)
    {
        return MOVE;
    }

    if (strcmp(operation->valuestring, "copy") == 0)
    {
        return COPY;
    }

    if (strcmp(operation->valuestring, "test") == 0)
    {
        return TEST;
    }

    return INVALID;
}

/* overwrite and existing item with another one and free resources on the way */
static void overwrite_item(cJSON * const root, const cJSON replacement)
{
    if (root == NULL)
    {
        return;
    }

    if (root->string != NULL)
    {
        cJSON_free(root->string);
    }
    if (root->valuestring != NULL)
    {
        cJSON_free(root->valuestring);
    }
    if (root->child != NULL)
    {
        cJSON_Delete(root->child);
    }

    memcpy(root, &replacement, sizeof(cJSON));
}

static int apply_patch(cJSON *object, const cJSON *patch, const cJSON_bool case_sensitive)
{
    cJSON *path = NULL;
    cJSON *value = NULL;
    cJSON *parent = NULL;
    enum patch_operation opcode = INVALID;
    unsigned char *parent_pointer = NULL;
    unsigned char *child_pointer = NULL;
    int status = 0;

    path = get_object_item(patch, "path", case_sensitive);
    if (!cJSON_IsString(path))
    {
        /* malformed patch. */
        status = 2;
        goto cleanup;
    }

    opcode = decode_patch_operation(patch, case_sensitive);
    if (opcode == INVALID)
    {
        status = 3;
        goto cleanup;
    }
    else if (opcode == TEST)
    {
        /* compare value: {...} with the given path */
        status = !compare_json(get_item_from_pointer(object, path->valuestring, case_sensitive), get_object_item(patch, "value", case_sensitive), case_sensitive);
        goto cleanup;
    }

    /* special case for replacing the root */
    if (path->valuestring[0] == '\0')
    {
        if (opcode == REMOVE)
        {
            static const cJSON invalid = { NULL, NULL, NULL, cJSON_Invalid, NULL, 0, 0, NULL};

            overwrite_item(object, invalid);

            status = 0;
            goto cleanup;
        }

        if ((opcode == REPLACE) || (opcode == ADD))
        {
            value = get_object_item(patch, "value", case_sensitive);
            if (value == NULL)
            {
                /* missing "value" for add/replace. */
                status = 7;
                goto cleanup;
            }

            value = cJSON_Duplicate(value, 1);
            if (value == NULL)
            {
                /* out of memory for add/replace. */
                status = 8;
                goto cleanup;
            }

            overwrite_item(object, *value);

            /* delete the duplicated value */
            cJSON_free(value);
            value = NULL;

            /* the string "value" isn't needed */
            if (object->string != NULL)
            {
                cJSON_free(object->string);
                object->string = NULL;
            }

            status = 0;
            goto cleanup;
        }
    }

    if ((opcode == REMOVE) || (opcode == REPLACE))
    {
        /* Get rid of old. */
        cJSON *old_item = detach_path(object, (unsigned char*)path->valuestring, case_sensitive);
        if (old_item == NULL)
        {
            status = 13;
            goto cleanup;
        }
        cJSON_Delete(old_item);
        if (opcode == REMOVE)
        {
            /* For Remove, this job is done. */
            status = 0;
            goto cleanup;
        }
    }

    /* Copy/Move uses "from". */
    if ((opcode == MOVE) || (opcode == COPY))
    {
        cJSON *from = get_object_item(patch, "from", case_sensitive);
        if (from == NULL)
        {
            /* missing "from" for copy/move. */
            status = 4;
            goto cleanup;
        }

        if (opcode == MOVE)
        {
            value = detach_path(object, (unsigned char*)from->valuestring, case_sensitive);
        }
        if (opcode == COPY)
        {
            value = get_item_from_pointer(object, from->valuestring, case_sensitive);
        }
        if (value == NULL)
        {
            /* missing "from" for copy/move. */
            status = 5;
            goto cleanup;
        }
        if (opcode == COPY)
        {
            value = cJSON_Duplicate(value, 1);
        }
        if (value == NULL)
        {
            /* out of memory for copy/move. */
            status = 6;
            goto cleanup;
        }
    }
    else /* Add/Replace uses "value". */
    {
        value = get_object_item(patch, "value", case_sensitive);
        if (value == NULL)
        {
            /* missing "value" for add/replace. */
            status = 7;
            goto cleanup;
        }
        value = cJSON_Duplicate(value, 1);
        if (value == NULL)
        {
            /* out of memory for add/replace. */
            status = 8;
            goto cleanup;
        }
    }

    /* Now, just add "value" to "path". */

    /* split pointer in parent and child */
    parent_pointer = cJSONUtils_strdup((unsigned char*)path->valuestring);
    child_pointer = (unsigned char*)strrchr((char*)parent_pointer, '/');
    if (child_pointer != NULL)
    {
        child_pointer[0] = '\0';
        child_pointer++;
    }
    parent = get_item_from_pointer(object, (char*)parent_pointer, case_sensitive);
    decode_pointer_inplace(child_pointer);

    /* add, remove, replace, move, copy, test. */
    if ((parent == NULL) || (child_pointer == NULL))
    {
        /* Couldn't find object to add to. */
        status = 9;
        goto cleanup;
    }
    else if (cJSON_IsArray(parent))
    {
        if (strcmp((char*)child_pointer, "-") == 0)
        {
            cJSON_AddItemToArray(parent, value);
            value = NULL;
        }
        else
        {
            size_t index = 0;
            if (!decode_array_index_from_pointer(child_pointer, &index))
            {
                status = 11;
                goto cleanup;
            }

            if (!insert_item_in_array(parent, index, value))
            {
                status = 10;
                goto cleanup;
            }
            value = NULL;
        }
    }
    else if (cJSON_IsObject(parent))
    {
        cJSON_DeleteItemFromObject(parent, (char*)child_pointer);
        cJSON_AddItemToObject(parent, (char*)child_pointer, value);
        value = NULL;
    }

cleanup:
    if (value != NULL)
    {
        cJSON_Delete(value);
    }
    if (parent_pointer != NULL)
    {
        cJSON_free(parent_pointer);
    }

    return status;
}

CJSON_PUBLIC(int) cJSONUtils_ApplyPatches(cJSON * const object, const cJSON * const patches)
{
    const cJSON *current_patch = NULL;
    int status = 0;

    if (!cJSON_IsArray(patches))
<<<<<<< HEAD
=======
    {
        /* malformed patches. */
        return 1;
    }

    if (patches != NULL)
    {
        current_patch = patches->child;
    }

    while (current_patch != NULL)
    {
        status = apply_patch(object, current_patch, false);
        if (status != 0)
        {
            return status;
        }
        current_patch = current_patch->next;
    }

    return 0;
}

CJSON_PUBLIC(int) cJSONUtils_ApplyPatchesCaseSensitive(cJSON * const object, const cJSON * const patches)
{
    const cJSON *current_patch = NULL;
    int status = 0;

    if (!cJSON_IsArray(patches))
>>>>>>> d9b23039
    {
        /* malformed patches. */
        return 1;
    }

    if (patches != NULL)
    {
        current_patch = patches->child;
    }

    while (current_patch != NULL)
    {
        status = apply_patch(object, current_patch, true);
        if (status != 0)
        {
            return status;
        }
        current_patch = current_patch->next;
    }

    return 0;
}

static void compose_patch(cJSON * const patches, const unsigned char * const operation, const unsigned char * const path, const unsigned char *suffix, const cJSON * const value)
{
    cJSON *patch = cJSON_CreateObject();
    if (patch == NULL)
    {
        return;
    }
    cJSON_AddItemToObject(patch, "op", cJSON_CreateString((const char*)operation));

    if (suffix == NULL)
    {
        cJSON_AddItemToObject(patch, "path", cJSON_CreateString((const char*)path));
    }
    else
    {
        size_t suffix_length = pointer_encoded_length(suffix);
        size_t path_length = strlen((const char*)path);
        unsigned char *full_path = (unsigned char*)cJSON_malloc(path_length + suffix_length + sizeof("/"));

        sprintf((char*)full_path, "%s/", (const char*)path);
        encode_string_as_pointer(full_path + path_length + 1, suffix);

        cJSON_AddItemToObject(patch, "path", cJSON_CreateString((const char*)full_path));
        free(full_path);
    }

    if (value != NULL)
    {
        cJSON_AddItemToObject(patch, "value", cJSON_Duplicate(value, 1));
    }
    cJSON_AddItemToArray(patches, patch);
}

CJSON_PUBLIC(void) cJSONUtils_AddPatchToArray(cJSON * const array, const char * const operation, const char * const path, const cJSON * const value)
{
    compose_patch(array, (const unsigned char*)operation, (const unsigned char*)path, NULL, value);
}

static void create_patches(cJSON * const patches, const unsigned char * const path, cJSON * const from, cJSON * const to, const cJSON_bool case_sensitive)
{
    if ((from == NULL) || (to == NULL))
    {
        return;
    }

    if ((from->type & 0xFF) != (to->type & 0xFF))
    {
        compose_patch(patches, (const unsigned char*)"replace", path, 0, to);
        return;
    }

    switch (from->type & 0xFF)
    {
        case cJSON_Number:
            if ((from->valueint != to->valueint) || (from->valuedouble != to->valuedouble))
            {
                compose_patch(patches, (const unsigned char*)"replace", path, NULL, to);
            }
            return;

        case cJSON_String:
            if (strcmp(from->valuestring, to->valuestring) != 0)
            {
                compose_patch(patches, (const unsigned char*)"replace", path, NULL, to);
            }
            return;

        case cJSON_Array:
        {
            size_t index = 0;
            cJSON *from_child = from->child;
            cJSON *to_child = to->child;
            unsigned char *new_path = (unsigned char*)cJSON_malloc(strlen((const char*)path) + 20 + sizeof("/")); /* Allow space for 64bit int. log10(2^64) = 20 */

            /* generate patches for all array elements that exist in both "from" and "to" */
            for (index = 0; (from_child != NULL) && (to_child != NULL); (void)(from_child = from_child->next), (void)(to_child = to_child->next), index++)
            {
                /* check if conversion to unsigned long is valid
                 * This should be eliminated at compile time by dead code elimination
                 * if size_t is an alias of unsigned long, or if it is bigger */
                if (index > ULONG_MAX)
                {
                    free(new_path);
                    return;
                }
                sprintf((char*)new_path, "%s/%lu", path, (unsigned long)index); /* path of the current array element */
                create_patches(patches, new_path, from_child, to_child, case_sensitive);
            }

            /* remove leftover elements from 'from' that are not in 'to' */
            for (; (from_child != NULL); (void)(from_child = from_child->next))
            {
                /* check if conversion to unsigned long is valid
                 * This should be eliminated at compile time by dead code elimination
                 * if size_t is an alias of unsigned long, or if it is bigger */
                if (index > ULONG_MAX)
                {
                    free(new_path);
                    return;
                }
                sprintf((char*)new_path, "%lu", (unsigned long)index);
                compose_patch(patches, (const unsigned char*)"remove", path, new_path, NULL);
            }
            /* add new elements in 'to' that were not in 'from' */
            for (; (to_child != NULL); (void)(to_child = to_child->next), index++)
            {
                compose_patch(patches, (const unsigned char*)"add", path, (const unsigned char*)"-", to_child);
            }
            free(new_path);
            return;
        }

        case cJSON_Object:
        {
            cJSON *from_child = NULL;
            cJSON *to_child = NULL;
            sort_object(from, case_sensitive);
            sort_object(to, case_sensitive);

            from_child = from->child;
            to_child = to->child;
            /* for all object values in the object with more of them */
            while ((from_child != NULL) || (to_child != NULL))
            {
                int diff;
                if (from_child == NULL)
                {
                    diff = 1;
                }
                else if (to_child == NULL)
                {
                    diff = -1;
                }
                else
                {
                    diff = compare_strings((unsigned char*)from_child->string, (unsigned char*)to_child->string, case_sensitive);
                }

                if (diff == 0)
                {
                    /* both object keys are the same */
                    size_t path_length = strlen((const char*)path);
                    size_t from_child_name_length = pointer_encoded_length((unsigned char*)from_child->string);
                    unsigned char *new_path = (unsigned char*)cJSON_malloc(path_length + from_child_name_length + sizeof("/"));

                    sprintf((char*)new_path, "%s/", path);
                    encode_string_as_pointer(new_path + path_length + 1, (unsigned char*)from_child->string);

                    /* create a patch for the element */
                    create_patches(patches, new_path, from_child, to_child, case_sensitive);
                    free(new_path);

                    from_child = from_child->next;
                    to_child = to_child->next;
                }
                else if (diff < 0)
                {
                    /* object element doesn't exist in 'to' --> remove it */
                    compose_patch(patches, (const unsigned char*)"remove", path, (unsigned char*)from_child->string, NULL);

                    from_child = from_child->next;
                }
                else
                {
                    /* object element doesn't exist in 'from' --> add it */
                    compose_patch(patches, (const unsigned char*)"add", path, (unsigned char*)to_child->string, to_child);

                    to_child = to_child->next;
                }
            }
            return;
        }

        default:
            break;
    }
}

CJSON_PUBLIC(cJSON *) cJSONUtils_GeneratePatches(cJSON * const from, cJSON * const to)
{
    cJSON *patches = cJSON_CreateArray();
    create_patches(patches, (const unsigned char*)"", from, to, false);

    return patches;
}

CJSON_PUBLIC(cJSON *) cJSONUtils_GeneratePatchesCaseSensitive(cJSON * const from, cJSON * const to)
{
    cJSON *patches = cJSON_CreateArray();
    create_patches(patches, (const unsigned char*)"", from, to, true);

    return patches;
}

CJSON_PUBLIC(void) cJSONUtils_SortObject(cJSON * const object)
{
    sort_object(object, false);
}

CJSON_PUBLIC(void) cJSONUtils_SortObjectCaseSensitive(cJSON * const object)
{
    sort_object(object, true);
}

static cJSON *merge_patch(cJSON *target, const cJSON * const patch, const cJSON_bool case_sensitive)
{
    cJSON *patch_child = NULL;

    if (!cJSON_IsObject(patch))
    {
        /* scalar value, array or NULL, just duplicate */
        cJSON_Delete(target);
        return cJSON_Duplicate(patch, 1);
    }

    if (!cJSON_IsObject(target))
    {
        cJSON_Delete(target);
        target = cJSON_CreateObject();
    }

    patch_child = patch->child;
    while (patch_child != NULL)
    {
        if (cJSON_IsNull(patch_child))
        {
            /* NULL is the indicator to remove a value, see RFC7396 */
            if (case_sensitive)
            {
                cJSON_DeleteItemFromObjectCaseSensitive(target, patch_child->string);
            }
            else
            {
                cJSON_DeleteItemFromObject(target, patch_child->string);
            }
        }
        else
        {
            cJSON *replace_me = NULL;
            cJSON *replacement = NULL;

            if (case_sensitive)
            {
                replace_me = cJSON_DetachItemFromObjectCaseSensitive(target, patch_child->string);
            }
            else
            {
                replace_me = cJSON_DetachItemFromObject(target, patch_child->string);
            }

            replacement = merge_patch(replace_me, patch_child, case_sensitive);
            if (replacement == NULL)
            {
                return NULL;
            }

            cJSON_AddItemToObject(target, patch_child->string, replacement);
        }
        patch_child = patch_child->next;
    }
    return target;
}

CJSON_PUBLIC(cJSON *) cJSONUtils_MergePatch(cJSON *target, const cJSON * const patch)
{
    return merge_patch(target, patch, false);
}

CJSON_PUBLIC(cJSON *) cJSONUtils_MergePatchCaseSensitive(cJSON *target, const cJSON * const patch)
{
    return merge_patch(target, patch, true);
}

static cJSON *generate_merge_patch(cJSON * const from, cJSON * const to, const cJSON_bool case_sensitive)
{
    cJSON *from_child = NULL;
    cJSON *to_child = NULL;
    cJSON *patch = NULL;
    if (to == NULL)
    {
        /* patch to delete everything */
        return cJSON_CreateNull();
    }
    if (!cJSON_IsObject(to) || !cJSON_IsObject(from))
    {
        return cJSON_Duplicate(to, 1);
    }

    sort_object(from, case_sensitive);
    sort_object(to, case_sensitive);

    from_child = from->child;
    to_child = to->child;
    patch = cJSON_CreateObject();
    while (from_child || to_child)
    {
        int diff;
        if (from_child != NULL)
        {
            if (to_child != NULL)
            {
                diff = strcmp(from_child->string, to_child->string);
            }
            else
            {
                diff = -1;
            }
        }
        else
        {
            diff = 1;
        }

        if (diff < 0)
        {
            /* from has a value that to doesn't have -> remove */
            cJSON_AddItemToObject(patch, from_child->string, cJSON_CreateNull());

            from_child = from_child->next;
        }
        else if (diff > 0)
        {
            /* to has a value that from doesn't have -> add to patch */
            cJSON_AddItemToObject(patch, to_child->string, cJSON_Duplicate(to_child, 1));

            to_child = to_child->next;
        }
        else
        {
            /* object key exists in both objects */
            if (!compare_json(from_child, to_child, case_sensitive))
            {
                /* not identical --> generate a patch */
                cJSON_AddItemToObject(patch, to_child->string, cJSONUtils_GenerateMergePatch(from_child, to_child));
            }

            /* next key in the object */
            from_child = from_child->next;
            to_child = to_child->next;
        }
    }
    if (patch->child == NULL)
    {
        /* no patch generated */
        cJSON_Delete(patch);
        return NULL;
    }

    return patch;
}

CJSON_PUBLIC(cJSON *) cJSONUtils_GenerateMergePatch(cJSON * const from, cJSON * const to)
{
    return generate_merge_patch(from, to, false);
}

CJSON_PUBLIC(cJSON *) cJSONUtils_GenerateMergePatchCaseSensitive(cJSON * const from, cJSON * const to)
{
    return generate_merge_patch(from, to, true);
}<|MERGE_RESOLUTION|>--- conflicted
+++ resolved
@@ -966,8 +966,6 @@
     int status = 0;
 
     if (!cJSON_IsArray(patches))
-<<<<<<< HEAD
-=======
     {
         /* malformed patches. */
         return 1;
@@ -997,7 +995,6 @@
     int status = 0;
 
     if (!cJSON_IsArray(patches))
->>>>>>> d9b23039
     {
         /* malformed patches. */
         return 1;
