CJSON_OBJ = cJSON.o
UTILS_OBJ = cJSON_Utils.o
CJSON_LIBNAME = libcjson
UTILS_LIBNAME = libcjson_utils
CJSON_TEST = cJSON_test

CJSON_TEST_SRC = cJSON.c test.c

LDLIBS = -lm

LIBVERSION = 1.7.12
CJSON_SOVERSION = 1
UTILS_SOVERSION = 1

CJSON_SO_LDFLAG=-Wl,-soname=$(CJSON_LIBNAME).so.$(CJSON_SOVERSION)
UTILS_SO_LDFLAG=-Wl,-soname=$(UTILS_LIBNAME).so.$(UTILS_SOVERSION)

PREFIX ?= /usr/local
INCLUDE_PATH ?= include/cjson
LIBRARY_PATH ?= lib

INSTALL_INCLUDE_PATH = $(DESTDIR)$(PREFIX)/$(INCLUDE_PATH)
INSTALL_LIBRARY_PATH = $(DESTDIR)$(PREFIX)/$(LIBRARY_PATH)

INSTALL ?= cp -a

CC = gcc -std=c89

# validate gcc version for use fstack-protector-strong
MIN_GCC_VERSION = "4.9"
GCC_VERSION := "`$(CC) -dumpversion`"
IS_GCC_ABOVE_MIN_VERSION := $(shell expr "$(GCC_VERSION)" ">=" "$(MIN_GCC_VERSION)")
ifeq "$(IS_GCC_ABOVE_MIN_VERSION)" "1"
    CFLAGS += -fstack-protector-strong
else
    CFLAGS += -fstack-protector
endif

<<<<<<< HEAD
R_CFLAGS = -fPIC -std=c89 -pedantic -Wall -Werror -Wstrict-prototypes -Wwrite-strings -Wshadow -Winit-self -Wcast-align -Wformat=2 -Wmissing-prototypes -Wstrict-overflow=2 -Wcast-qual -Wc++-compat -Wundef -Wswitch-default -Wconversion -Wfloat-equal $(CFLAGS)
=======
PIC_FLAGS = -fPIC
R_CFLAGS = $(PIC_FLAGS) -pedantic -Wall -Werror -Wstrict-prototypes -Wwrite-strings -Wshadow -Winit-self -Wcast-align -Wformat=2 -Wmissing-prototypes -Wstrict-overflow=2 -Wcast-qual -Wc++-compat -Wundef -Wswitch-default -Wconversion $(CFLAGS)
>>>>>>> d31fdefa

uname := $(shell sh -c 'uname -s 2>/dev/null || echo false')

#library file extensions
SHARED = so
STATIC = a

## create dynamic (shared) library on Darwin (base OS for MacOSX and IOS)
ifeq (Darwin, $(uname))
	SHARED = dylib
	CJSON_SO_LDFLAG = ""
	UTILS_SO_LDFLAG = ""
endif

#cJSON library names
CJSON_SHARED = $(CJSON_LIBNAME).$(SHARED)
CJSON_SHARED_VERSION = $(CJSON_LIBNAME).$(SHARED).$(LIBVERSION)
CJSON_SHARED_SO = $(CJSON_LIBNAME).$(SHARED).$(CJSON_SOVERSION)
CJSON_STATIC = $(CJSON_LIBNAME).$(STATIC)

#cJSON_Utils library names
UTILS_SHARED = $(UTILS_LIBNAME).$(SHARED)
UTILS_SHARED_VERSION = $(UTILS_LIBNAME).$(SHARED).$(LIBVERSION)
UTILS_SHARED_SO = $(UTILS_LIBNAME).$(SHARED).$(UTILS_SOVERSION)
UTILS_STATIC = $(UTILS_LIBNAME).$(STATIC)

SHARED_CMD = $(CC) -shared -o

.PHONY: all shared static tests clean install

all: shared static tests

shared: $(CJSON_SHARED) $(UTILS_SHARED)

static: $(CJSON_STATIC) $(UTILS_STATIC)

tests: $(CJSON_TEST)

test: tests
	./$(CJSON_TEST)

.c.o:
	$(CC) -c $(R_CFLAGS) $<

#tests
#cJSON
$(CJSON_TEST): $(CJSON_TEST_SRC) cJSON.h
	$(CC) $(R_CFLAGS) $(CJSON_TEST_SRC)  -o $@ $(LDLIBS) -I.

#static libraries
#cJSON
$(CJSON_STATIC): $(CJSON_OBJ)
	$(AR) rcs $@ $<
#cJSON_Utils
$(UTILS_STATIC): $(UTILS_OBJ)
	$(AR) rcs $@ $<

#shared libraries .so.1.0.0
#cJSON
$(CJSON_SHARED_VERSION): $(CJSON_OBJ)
	$(CC) -shared -o $@ $< $(CJSON_SO_LDFLAG) $(LDFLAGS)
#cJSON_Utils
$(UTILS_SHARED_VERSION): $(UTILS_OBJ)
	$(CC) -shared -o $@ $< $(CJSON_OBJ) $(UTILS_SO_LDFLAG) $(LDFLAGS)

#objects
#cJSON
$(CJSON_OBJ): cJSON.c cJSON.h
#cJSON_Utils
$(UTILS_OBJ): cJSON_Utils.c cJSON_Utils.h cJSON.h


#links .so -> .so.1 -> .so.1.0.0
#cJSON
$(CJSON_SHARED_SO): $(CJSON_SHARED_VERSION)
	ln -s $(CJSON_SHARED_VERSION) $(CJSON_SHARED_SO)
$(CJSON_SHARED): $(CJSON_SHARED_SO)
	ln -s $(CJSON_SHARED_SO) $(CJSON_SHARED)
#cJSON_Utils
$(UTILS_SHARED_SO): $(UTILS_SHARED_VERSION)
	ln -s $(UTILS_SHARED_VERSION) $(UTILS_SHARED_SO)
$(UTILS_SHARED): $(UTILS_SHARED_SO)
	ln -s $(UTILS_SHARED_SO) $(UTILS_SHARED)

#install
#cJSON
install-cjson:
	mkdir -p $(INSTALL_LIBRARY_PATH) $(INSTALL_INCLUDE_PATH)
	$(INSTALL) cJSON.h $(INSTALL_INCLUDE_PATH)
	$(INSTALL) $(CJSON_SHARED) $(CJSON_SHARED_SO) $(CJSON_SHARED_VERSION) $(INSTALL_LIBRARY_PATH)
#cJSON_Utils
install-utils: install-cjson
	$(INSTALL) cJSON_Utils.h $(INSTALL_INCLUDE_PATH)
	$(INSTALL) $(UTILS_SHARED) $(UTILS_SHARED_SO) $(UTILS_SHARED_VERSION) $(INSTALL_LIBRARY_PATH)

install: install-cjson install-utils

#uninstall
#cJSON
uninstall-cjson: uninstall-utils
	$(RM) $(INSTALL_LIBRARY_PATH)/$(CJSON_SHARED)
	$(RM) $(INSTALL_LIBRARY_PATH)/$(CJSON_SHARED_VERSION)
	$(RM) $(INSTALL_LIBRARY_PATH)/$(CJSON_SHARED_SO)
	$(RM) $(INSTALL_INCLUDE_PATH)/cJSON.h
	
#cJSON_Utils
uninstall-utils:
	$(RM) $(INSTALL_LIBRARY_PATH)/$(UTILS_SHARED)
	$(RM) $(INSTALL_LIBRARY_PATH)/$(UTILS_SHARED_VERSION)
	$(RM) $(INSTALL_LIBRARY_PATH)/$(UTILS_SHARED_SO)
	$(RM) $(INSTALL_INCLUDE_PATH)/cJSON_Utils.h

remove-dir:
	$(if $(wildcard $(INSTALL_LIBRARY_PATH)/*.*),,rmdir $(INSTALL_LIBRARY_PATH))
	$(if $(wildcard $(INSTALL_INCLUDE_PATH)/*.*),,rmdir $(INSTALL_INCLUDE_PATH))

uninstall: uninstall-utils uninstall-cjson remove-dir

clean:
	$(RM) $(CJSON_OBJ) $(UTILS_OBJ) #delete object files
	$(RM) $(CJSON_SHARED) $(CJSON_SHARED_VERSION) $(CJSON_SHARED_SO) $(CJSON_STATIC) #delete cJSON
	$(RM) $(UTILS_SHARED) $(UTILS_SHARED_VERSION) $(UTILS_SHARED_SO) $(UTILS_STATIC) #delete cJSON_Utils
	$(RM) $(CJSON_TEST)  #delete test<|MERGE_RESOLUTION|>--- conflicted
+++ resolved
@@ -36,12 +36,8 @@
     CFLAGS += -fstack-protector
 endif
 
-<<<<<<< HEAD
+PIC_FLAGS = -fPIC
 R_CFLAGS = -fPIC -std=c89 -pedantic -Wall -Werror -Wstrict-prototypes -Wwrite-strings -Wshadow -Winit-self -Wcast-align -Wformat=2 -Wmissing-prototypes -Wstrict-overflow=2 -Wcast-qual -Wc++-compat -Wundef -Wswitch-default -Wconversion -Wfloat-equal $(CFLAGS)
-=======
-PIC_FLAGS = -fPIC
-R_CFLAGS = $(PIC_FLAGS) -pedantic -Wall -Werror -Wstrict-prototypes -Wwrite-strings -Wshadow -Winit-self -Wcast-align -Wformat=2 -Wmissing-prototypes -Wstrict-overflow=2 -Wcast-qual -Wc++-compat -Wundef -Wswitch-default -Wconversion $(CFLAGS)
->>>>>>> d31fdefa
 
 uname := $(shell sh -c 'uname -s 2>/dev/null || echo false')
 
